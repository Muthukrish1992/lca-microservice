--- conflicted
+++ resolved
@@ -103,13 +103,6 @@
   // Find the project-product mapping for the project
   const projectMappings = await ProjectProductMapModel.find({
     projectID: projectId
-<<<<<<< HEAD
-  }).populate({
-    path: 'productID',
-    model: 'Product',
-    select: 'name code countryOfOrigin description weight countryOfOrigin category subCategory images co2Emission co2EmissionRawMaterials co2EmissionFromProcesses materials productManufacturingProcess'
-=======
->>>>>>> e8528932
   });
   
   if (!projectMappings || projectMappings.length === 0) {
@@ -215,48 +208,9 @@
         }
       });
     }
-<<<<<<< HEAD
-    
-    const product = mapping.productID;
-    const materialsImpact = product.co2EmissionRawMaterials || 0;
-    const manufacturingImpact = product.co2EmissionFromProcesses || 0;
-    const transportationImpact = mapping.totalTransportationEmission || 0;
-    
-    // Add to running totals
-    totalMaterialsImpact += materialsImpact;
-    totalManufacturingImpact += manufacturingImpact;
-    totalTransportationImpact += transportationImpact;
-    
-    return {
-      productName: product.name,
-      productCode: product.code,
-      description: product.description || '',
-      category: product.category || '',
-      subCategory: product.subCategory || '',
-      weight: product.weight || 0,
-      countryOfOrigin: product.countryOfOrigin || '',
-      materials: product.materials || [],
-      productManufacturingProcess: product.productManufacturingProcess || [],
-      co2EmissionRawMaterials: materialsImpact,
-      co2EmissionFromProcesses: manufacturingImpact,
-      transportationEmission: transportationImpact,
-      transportationLegs: mapping.transportationLegs || [],
-      packagingWeight: mapping.packagingWeight || 0,
-      palletWeight: mapping.palletWeight || 0,
-      images: product.images && product.images.length > 0 ? product.images[0] : null,
-      impacts: {
-        materialsImpact,
-        manufacturingImpact,
-        transportationImpact,
-        totalImpact: materialsImpact + manufacturingImpact + transportationImpact
-      }
-    };
-  });
-=======
   }
   
   const products = allProductDetails;
->>>>>>> e8528932
   
   // Calculate total project impact
   const totalProjectImpact = parseFloat(
